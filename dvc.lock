schema: '2.0'
stages:
  
  standardize_other_products:
    cmd: python src/data/standardize_other_products.py
    deps:
    - path: data/raw/other-trait-maps
      hash: md5
      md5: 224244cf76242106abf656a1946fb350.dir
      size: 28945584053
      nfiles: 1506
    - path: src/data/standardize_other_products.py
      hash: md5
      md5: f0e35e20db15f9c3e94e2e5ee91fec17
      size: 2539
    outs:
    - path: data/interim/other_trait_maps
      hash: md5
      md5: fe0cdb6c19dc0bac2da8766b15c630b7.dir
      size: 499888340
      nfiles: 44
  get_TRY_mean_traits:
    cmd: python src/data/build_try_traits.py
    deps:
    - path: data/raw/TRY_6_gapfilled_for_distribution/TRY6_gapfilled_for_distribution.zip
      hash: md5
      md5: f2cc4a7dd419bed117f42e62780b16e8
      size: 307941318
    - path: src/data/build_try_traits.py
      hash: md5
      md5: 2e3f44bf4e467e6da01e73daf0d1afd1
      size: 3432
    params:
      params.yaml:
        trydb:
          raw:
            dir: TRY_6_gapfilled_for_distribution
            zip: TRY6_gapfilled_for_distribution.zip
            zipfile_csv: TRY6_gapfilled_for_distribution/TRY6_gapfilled_filtered_2.csv.zip
            already_norm:
            - 13
            - 47
            - 95
            - 78
            - 4
            pfts: try_pft_v2.parquet
          interim:
            dir: try
            quantile_range:
            filtered: traits.parquet
    outs:
    - path: data/interim/try/traits.parquet
      hash: md5
      md5: 546b4d12b8c75663f4e07d2a47ad828e
      size: 18025426
  match_gbif_pfts:
    cmd: python src/data/match_gbif_pfts.py
    deps:
    - path: data/raw/all_tracheophyta_non-cult_2024-04-10
      hash: md5
      md5: ada860692d425bd047bd09fd4531fdbf.dir
      size: 30005038638
      nfiles: 1584
    - path: data/raw/try_pft_v2.parquet
      hash: md5
      md5: d49a4b1611eebbd529c9e9aba6aa5f69
      size: 2232209
    - path: src/data/match_gbif_pfts.py
      hash: md5
<<<<<<< HEAD
      md5: d46c0f918ff0aa9bf84e0f7829d95ca0
      size: 2220
=======
      md5: 7d1a4ba3531b7f4adfaebae71825792b
      size: 2507
>>>>>>> b89039f4
    params:
      params.yaml:
        datasets.Y.gbif: all_tracheophyta_non-cult_2024-04-10
        gbif.interim.dir: gbif
        gbif.interim.matched: gbif_pfts.parquet
        gbif.raw.dir: all_tracheophyta_non-cult_2024-04-10
    outs:
    - path: data/interim/gbif/gbif_pfts.parquet
      hash: md5
<<<<<<< HEAD
      md5: 808425a21170d42c6f1c9078555864eb.dir
      size: 4474658309
      nfiles: 159
  subsample_gbif:
    cmd: python src/data/subsample_gbif.py
    deps:
    - path: data/interim/gbif/gbif_pfts.parquet
      hash: md5
      md5: 0fa511f0bb36456892bfe3dc7bb35637.dir
      size: 6792826593
      nfiles: 122
    - path: src/data/subsample_gbif.py
      hash: md5
      md5: 73f61cc054c4830e6404dab9a5f08f0e
      size: 2982
    params:
      params.yaml:
        gbif.interim.dir: gbif
        gbif.interim.matched: gbif_pfts.parquet
        gbif.interim.subsample_binsize: 4
        gbif.interim.subsample_n_max: 10000
        gbif.interim.subsampled: gbif_subsampled.parquet
        random_seed: 42
    outs:
    - path: data/interim/gbif/gbif_subsampled.parquet
      hash: md5
      md5: b532b313f20180543b078aa0aa8a90ec.dir
      size: 904490983
      nfiles: 64
=======
      md5: c2cf56ca2bedf888ff4c99014a82320c.dir
      size: 4473036358
      nfiles: 159
>>>>>>> b89039f4
  extract_splot:
    cmd: python src/data/extract_splot.py
    deps:
    - path: data/raw/splot4-0
      hash: md5
      md5: 99990a51d13fe4485f72dd03590d44a6.dir
      size: 521575464
      nfiles: 3
    - path: src/data/extract_splot.py
      hash: md5
      md5: 2a89310e584294f1661965d542a50d18
      size: 3108
    params:
      params.yaml:
        datasets.Y.splot: splot4-0
        splot.interim.dir: splot
    outs:
    - path: data/interim/splot/extracted
      hash: md5
      md5: 79e5388fb25a0c2fa5af8eb08c26498e.dir
      size: 508142149
<<<<<<< HEAD
      nfiles: 3
  harmonize_eo_data:
    cmd: python src/data/harmonize_eo_data.py
    deps:
    - path: src/data/harmonize_eo_data.py
      hash: md5
      md5: d126d484230df9e34370466830219d7e
      size: 7789
    params:
      params.yaml:
        base_resolution: 1000
        datasets.X:
          canopy_height: ETH_GlobalCanopyHeight_2020_v1_1km
          modis: modis_sur_refl_monthly_avg_1km
          soilgrids: soilgrids_v2-0_1km
          vodca: vodca_mean-p5-p95_1km
          worldclim: wc2-1_30s_bio
        eo_data.interim.dir: eo_data
        mask:
          path: data/raw/esa_worldcover_v100_1km/esa_worldcover_v100_1km.tif
          keep_classes:
          - 10
          - 20
          - 30
          - 40
          - 60
          - 70
          - 90
          - 95
          - 100
        model_res: 1km
        target_resolution: 1000
        worldclim.bio_vars:
        - '1'
        - '4'
        - '7'
        - '12'
        - 13-14
        - '15'
    outs:
    - path: data/interim/eo_data/1km
      hash: md5
      md5: f647487e3ff8b6aed0d0c49eac9613be.dir
      size: 30797034288
      nfiles: 150
  build_predict:
    cmd: python src/features/featurize_predict.py
    deps:
    - path: data/interim/eo_data/1km
      hash: md5
      md5: f647487e3ff8b6aed0d0c49eac9613be.dir
      size: 30797034288
      nfiles: 150
    - path: src/features/featurize_predict.py
      hash: md5
      md5: ca3da443b6f09c8a58773d046fa54dca
      size: 5035
    params:
      params.yaml:
        eo_data.interim.dir: eo_data
        eo_data.predict.dir: predict
        eo_data.predict.imputed_fn: eo_predict_imputed.parquet
        eo_data.predict.mask_fn: eo_predict_mask.parquet
        model_res: 1km
        train.dir: data/features
    outs:
    - path: data/features/predict/1km/eo_predict_imputed.parquet
      hash: md5
      md5: 9372b044d0d211e6450b9bee0b772100
      size: 28557279604
    - path: data/features/predict/1km/eo_predict_mask.parquet
      hash: md5
      md5: a5b2d37a18df4f9d1ebcc60484d413d0
      size: 529921831
  build_gbif_maps:
    cmd: python src/data/build_gbif_maps.py
    deps:
    - path: data/interim/gbif/gbif_pfts.parquet
      hash: md5
      md5: 808425a21170d42c6f1c9078555864eb.dir
      size: 4474658309
      nfiles: 159
    - path: data/interim/try/mean_gf_bt_sp_filt.parquet
      hash: md5
      md5: 510f410e0fed41ca18b417b0a716dda6
      size: 13698859
    - path: src/data/build_gbif_maps.py
      hash: md5
      md5: 71d193107a79a860d6cc697ae1b1b30f
      size: 3639
    params:
      params.yaml:
        PFT: Shrub_Tree_Grass
        datasets.Y.gbif: all_tracheophyta_non-cult_2024-04-10
        gbif.interim.dir: gbif
        model_res: 1km
        target_resolution: 1000
        trydb.interim.dir: try
        trydb.interim.filtered: mean_gf_bt_sp_filt.parquet
    outs:
    - path: data/interim/gbif/trait_maps/Shrub_Tree_Grass/1km
      hash: md5
      md5: 914376449de97ddb139e94e5ac69f8d8.dir
      size: 5440398749
      nfiles: 33
  build_splot_maps:
    cmd: python src/data/build_splot_maps.py
    deps:
    - path: data/interim/splot/extracted
      hash: md5
      md5: 79e5388fb25a0c2fa5af8eb08c26498e.dir
      size: 508142149
      nfiles: 3
    - path: data/interim/try/mean_gf_bt_sp_filt.parquet
      hash: md5
      md5: 510f410e0fed41ca18b417b0a716dda6
      size: 13698859
    - path: data/raw/try_pft_v1.csv
      hash: md5
      md5: c8c8c94250a247ce30b76ce150bedf90
      size: 3964944
    - path: src/data/build_splot_maps.py
      hash: md5
      md5: 47badd349a0d58d92f2f6549bf2f39fc
      size: 8546
    params:
      params.yaml:
        PFT: Shrub_Tree_Grass
        model_res: 1km
        splot.interim:
          dir: splot
          extracted: extracted
          traits: trait_maps
        target_resolution: 1000
    outs:
    - path: data/interim/splot/trait_maps/Shrub_Tree_Grass/1km
      hash: md5
      md5: 0d88c657c5dba6cade0be9dc0c426836.dir
      size: 1579745729
      nfiles: 33
  build_y:
    cmd: python src/features/build_y.py
    deps:
    - path: data/interim/gbif/trait_maps/Shrub_Tree_Grass/1km
      hash: md5
      md5: 914376449de97ddb139e94e5ac69f8d8.dir
      size: 5440398749
      nfiles: 33
    - path: data/interim/splot/trait_maps/Shrub_Tree_Grass/1km
      hash: md5
      md5: 0d88c657c5dba6cade0be9dc0c426836.dir
      size: 1579745729
      nfiles: 33
    - path: src/features/build_y.py
      hash: md5
      md5: 969480c18cd6001ce1e389a6477e6312
      size: 3007
    params:
      params.yaml:
        datasets.Y.trait_stat: 1
        datasets.Y.traits:
        - 11
    outs:
    - path: data/features/Shrub_Tree_Grass/1km/Y.parquet
      hash: md5
      md5: 303853c488a92aa723fc95930d1ae1df
      size: 26349130
  calculate_spatial_autocorr:
    cmd: python src/features/calc_spatial_autocorr.py
    deps:
    - path: data/features/Shrub_Tree_Grass/1km/Y.parquet
      hash: md5
      md5: 303853c488a92aa723fc95930d1ae1df
      size: 26349130
    - path: src/features/calc_spatial_autocorr.py
      hash: md5
      md5: 976e85cc5b989395b6dde532c2786531
      size: 12057
    params:
      params.yaml:
        train.spatial_autocorr: spatial_autocorr.parquet
    outs:
    - path: data/features/Shrub_Tree_Grass/1km/spatial_autocorr.parquet
      hash: md5
      md5: 6c449e964aa74b5e22857f571ab0b7ec
      size: 5950
  build_cv_splits:
    cmd: python src/features/skcv_splits.py -o
    deps:
    - path: data/features/Shrub_Tree_Grass/1km/Y.parquet
      hash: md5
      md5: 303853c488a92aa723fc95930d1ae1df
      size: 26349130
    - path: data/features/Shrub_Tree_Grass/1km/spatial_autocorr.parquet
      hash: md5
      md5: 6c449e964aa74b5e22857f571ab0b7ec
      size: 5950
    - path: src/features/skcv_splits.py
      hash: md5
      md5: 85c2af4062f128a52dc82f42e84ca494
      size: 9511
    params:
      params.yaml:
        train.cv_splits:
          range_stat: mean
          n_splits: 5
          n_sims: 100
          dir: skcv_splits
    outs:
    - path: data/features/Shrub_Tree_Grass/1km/skcv_splits
      hash: md5
      md5: 74a1f0729207dd5398829b8352bd2268.dir
      size: 5201084
      nfiles: 1
  train_models:
    cmd: python src/models/train_models.py -r && python src/models/cv_stats.py
    deps:
    - path: data/features/Shrub_Tree_Grass/1km/Y.parquet
      hash: md5
      md5: 303853c488a92aa723fc95930d1ae1df
      size: 26349130
    - path: data/features/Shrub_Tree_Grass/1km/skcv_splits
      hash: md5
      md5: 74a1f0729207dd5398829b8352bd2268.dir
      size: 5201084
      nfiles: 1
    - path: data/features/predict/1km/eo_predict_imputed.parquet
      hash: md5
      md5: 9372b044d0d211e6450b9bee0b772100
      size: 28557279604
    - path: data/features/predict/1km/eo_predict_mask.parquet
      hash: md5
      md5: a5b2d37a18df4f9d1ebcc60484d413d0
      size: 529921831
    - path: src/models/train_models.py
      hash: md5
      md5: 2cdb1448642111361ccb9267d132c598
      size: 1135
    params:
      params.yaml:
        autogluon:
          included_model_types:
          - GBM
          presets: high
          save_bag_folds: true
          refit_full: false
          set_best_to_refit_full: false
          cv_fit_time_limit: 3600
          full_fit_time_limit: 12600
          num_gpus: auto
          num_cpus: 48
          feature_importance: true
          FI_time_limit: 1800
          FI_num_shuffle_sets: 10
        datasets.Y.traits:
        - 11
        train.arch: autogluon
    outs:
    - path: models/Shrub_Tree_Grass/1km
      hash: md5
      md5: a44b55e3bc1a8caf15c5f49118c5bfff.dir
      size: 624708541
      nfiles: 621
  standardize_other_products:
    cmd: python src/data/standardize_other_products.py
    deps:
    - path: data/raw/other-trait-maps
      hash: md5
      md5: 224244cf76242106abf656a1946fb350.dir
      size: 28945584053
      nfiles: 1506
    - path: src/data/standardize_other_products.py
      hash: md5
      md5: f0e35e20db15f9c3e94e2e5ee91fec17
      size: 2539
    outs:
    - path: data/interim/other_trait_maps
      hash: md5
      md5: fe0cdb6c19dc0bac2da8766b15c630b7.dir
      size: 499888340
      nfiles: 44
  predict:
    cmd: python src/models/predict_traits.py -r -v
    deps:
    - path: data/features/predict/1km/eo_predict_imputed.parquet
      hash: md5
      md5: 9372b044d0d211e6450b9bee0b772100
      size: 28557279604
    - path: data/features/predict/1km/eo_predict_mask.parquet
      hash: md5
      md5: a5b2d37a18df4f9d1ebcc60484d413d0
      size: 529921831
    - path: models/Shrub_Tree_Grass/1km
      hash: md5
      md5: a44b55e3bc1a8caf15c5f49118c5bfff.dir
      size: 624708541
      nfiles: 621
    - path: src/models/predict_traits.py
      hash: md5
      md5: 2d55b55272eb2cc0a23deda34e7d4ae4
      size: 10350
    params:
      params.yaml:
        predict:
          dir: predict
          geos:
            n_workers: 14
            batches: 28
          pylos:
            n_workers: 4
            batches: 24
    outs:
    - path: data/processed/Shrub_Tree_Grass/1km/predict
      hash: md5
      md5: 5cda4b36b3ac8546a552c9acfec23330.dir
      size: 615260362
      nfiles: 2
  aggregate_all_stats:
    cmd: python src/models/multires_stats.py -mfc
    deps:
    - path: models/Shrub_Tree_Grass/1km
      hash: md5
      md5: a44b55e3bc1a8caf15c5f49118c5bfff.dir
      size: 624708541
      nfiles: 621
    - path: src/models/multires_stats.py
      hash: md5
      md5: b55b605d378cfe462ad42108eb6236f1
      size: 11089
    params:
      params.yaml:
        analysis:
          dir: results
          multires_results_fn: all_results.parquet
          multires_fi_fn: all_fi.parquet
=======
      nfiles: 3
>>>>>>> b89039f4
<|MERGE_RESOLUTION|>--- conflicted
+++ resolved
@@ -67,13 +67,8 @@
       size: 2232209
     - path: src/data/match_gbif_pfts.py
       hash: md5
-<<<<<<< HEAD
-      md5: d46c0f918ff0aa9bf84e0f7829d95ca0
-      size: 2220
-=======
       md5: 7d1a4ba3531b7f4adfaebae71825792b
       size: 2507
->>>>>>> b89039f4
     params:
       params.yaml:
         datasets.Y.gbif: all_tracheophyta_non-cult_2024-04-10
@@ -83,41 +78,9 @@
     outs:
     - path: data/interim/gbif/gbif_pfts.parquet
       hash: md5
-<<<<<<< HEAD
-      md5: 808425a21170d42c6f1c9078555864eb.dir
-      size: 4474658309
-      nfiles: 159
-  subsample_gbif:
-    cmd: python src/data/subsample_gbif.py
-    deps:
-    - path: data/interim/gbif/gbif_pfts.parquet
-      hash: md5
-      md5: 0fa511f0bb36456892bfe3dc7bb35637.dir
-      size: 6792826593
-      nfiles: 122
-    - path: src/data/subsample_gbif.py
-      hash: md5
-      md5: 73f61cc054c4830e6404dab9a5f08f0e
-      size: 2982
-    params:
-      params.yaml:
-        gbif.interim.dir: gbif
-        gbif.interim.matched: gbif_pfts.parquet
-        gbif.interim.subsample_binsize: 4
-        gbif.interim.subsample_n_max: 10000
-        gbif.interim.subsampled: gbif_subsampled.parquet
-        random_seed: 42
-    outs:
-    - path: data/interim/gbif/gbif_subsampled.parquet
-      hash: md5
-      md5: b532b313f20180543b078aa0aa8a90ec.dir
-      size: 904490983
-      nfiles: 64
-=======
       md5: c2cf56ca2bedf888ff4c99014a82320c.dir
       size: 4473036358
       nfiles: 159
->>>>>>> b89039f4
   extract_splot:
     cmd: python src/data/extract_splot.py
     deps:
@@ -139,7 +102,6 @@
       hash: md5
       md5: 79e5388fb25a0c2fa5af8eb08c26498e.dir
       size: 508142149
-<<<<<<< HEAD
       nfiles: 3
   harmonize_eo_data:
     cmd: python src/data/harmonize_eo_data.py
@@ -474,7 +436,4 @@
         analysis:
           dir: results
           multires_results_fn: all_results.parquet
-          multires_fi_fn: all_fi.parquet
-=======
-      nfiles: 3
->>>>>>> b89039f4
+          multires_fi_fn: all_fi.parquet