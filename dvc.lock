schema: '2.0'
stages:
  get_TRY_mean_traits:
    cmd: python src/data/build_try_traits.py
    deps:
    - path: data/raw/TRY_5_GapFilledData_2020/TRY_5_GapFilledData_2020.zip
      hash: md5
      md5: b0b6e84693d252fb89037d45563d7e0e
      size: 452814652
    - path: src/data/build_try_traits.py
      hash: md5
      md5: 0f264e7b766291e81726a062c0858994
      size: 2089
    params:
      params.yaml:
        trydb.interim:
          dir: try
          extracted_csv: mean_gf_bt_sp.csv
          quantile_range:
          - 0.005
          - 0.995
          filtered: mean_gf_bt_sp_filt.parquet
        trydb.raw.dir: TRY_5_GapFilledData_2020
        trydb.raw.zip: TRY_5_GapFilledData_2020.zip
        trydb.raw.zipfile_csv: 
          TRY_50_2020_01/gapfilled_data/mean_gap_filled_back_transformed_incl_species_names.csv
    outs:
    - path: data/interim/try/mean_gf_bt_sp_filt.parquet
      hash: md5
      md5: 510f410e0fed41ca18b417b0a716dda6
      size: 13698859
  match_gbif_pfts:
    cmd: python src/data/match_gbif_pfts.py
    deps:
    - path: data/raw/all_tracheophyta_non-cult_2024-04-10
      hash: md5
      md5: ada860692d425bd047bd09fd4531fdbf.dir
      size: 30005038638
      nfiles: 1584
    - path: data/raw/try_pft_v1.csv
      hash: md5
      md5: c8c8c94250a247ce30b76ce150bedf90
      size: 3964944
    - path: src/data/match_gbif_pfts.py
      hash: md5
      md5: f1da3d6b45002463dd3722d5dff2c6be
      size: 2118
    params:
      params.yaml:
        datasets.Y.gbif: all_tracheophyta_non-cult_2024-04-10
        gbif.interim.dir: gbif
        gbif.interim.matched: gbif_pfts.parquet
        gbif.raw.dir: all_tracheophyta_non-cult_2024-04-10
    outs:
    - path: data/interim/gbif/gbif_pfts.parquet
      hash: md5
      md5: 0fa511f0bb36456892bfe3dc7bb35637.dir
      size: 6792826593
      nfiles: 122
  subsample_gbif:
    cmd: python src/data/subsample_gbif.py
    deps:
    - path: data/interim/gbif/gbif_pfts.parquet
      hash: md5
      md5: 0fa511f0bb36456892bfe3dc7bb35637.dir
      size: 6792826593
      nfiles: 122
    - path: src/data/subsample_gbif.py
      hash: md5
      md5: 73f61cc054c4830e6404dab9a5f08f0e
      size: 2982
    params:
      params.yaml:
        gbif.interim.dir: gbif
        gbif.interim.matched: gbif_pfts.parquet
        gbif.interim.subsample_binsize: 4
        gbif.interim.subsample_n_max: 10000
        gbif.interim.subsampled: gbif_subsampled.parquet
        random_seed: 42
    outs:
    - path: data/interim/gbif/gbif_subsampled.parquet
      hash: md5
      md5: b532b313f20180543b078aa0aa8a90ec.dir
      size: 904490983
      nfiles: 64
  extract_splot:
    cmd: python src/data/extract_splot.py
    deps:
    - path: data/raw/splot4-0
      hash: md5
      md5: 99990a51d13fe4485f72dd03590d44a6.dir
      size: 521575464
      nfiles: 3
    - path: src/data/extract_splot.py
      hash: md5
      md5: 2a89310e584294f1661965d542a50d18
      size: 3108
    params:
      params.yaml:
        datasets.Y.splot: splot4-0
        splot.interim.dir: splot
    outs:
    - path: data/interim/splot/extracted
      hash: md5
      md5: 79e5388fb25a0c2fa5af8eb08c26498e.dir
      size: 508142149
      nfiles: 3
<<<<<<< HEAD
  harmonize_eo_data:
    cmd: python src/data/harmonize_eo_data.py
    deps:
    - path: src/data/harmonize_eo_data.py
      hash: md5
      md5: d278ce74489e0e62f7b291a9913c730c
      size: 7524
    params:
      params.yaml:
        base_resolution: 0.01
        datasets.X:
          canopy_height: ETH_GlobalCanopyHeight_2020_v1_1km
          modis: modis_sur_refl_monthly_avg_1km
          soilgrids: soilgrids_v2-0_1km
          vodca: vodca_mean-p5-p95_1km
          worldclim: wc2-1_30s_bio
        eo_data.interim.dir: eo_data
        mask:
          path: data/raw/esa_worldcover_v100_1km/esa_worldcover_v100_1km.tif
          keep_classes:
          - 10
          - 20
          - 30
          - 40
          - 60
          - 70
          - 90
          - 95
          - 100
        model_res: '05'
        target_resolution: 0.5
        worldclim.bio_vars:
        - '1'
        - '4'
        - '7'
        - '12'
        - 13-14
        - '15'
    outs:
    - path: data/interim/eo_data/05
      hash: md5
      md5: 94a88bf2980f87f53df1e203963e451b.dir
      size: 21444324
      nfiles: 150
  build_predict:
    cmd: python src/features/featurize_predict.py
    deps:
    - path: data/interim/eo_data/05
      hash: md5
      md5: 94a88bf2980f87f53df1e203963e451b.dir
      size: 21444324
      nfiles: 150
    - path: src/features/featurize_predict.py
      hash: md5
      md5: dc08fdc5ee733649106d8f2a12602f01
      size: 4447
    params:
      params.yaml:
        eo_data.interim.dir: eo_data
        eo_data.predict.dir: predict
        eo_data.predict.imputed_fn: eo_predict_imputed.parquet
        eo_data.predict.mask_fn: eo_predict_mask.parquet
        model_res: '05'
        train.dir: data/features
    outs:
    - path: data/features/predict/05/eo_predict_imputed.parquet
      hash: md5
      md5: 50983dfdbce9c81985449fb6ed0ec09f
      size: 14733639
    - path: data/features/predict/05/eo_predict_mask.parquet
      hash: md5
      md5: 4f98f7ef3e5f5489bbec3efff19cc2bd
      size: 304751
  build_gbif_maps:
    cmd: python src/data/build_gbif_maps.py
    deps:
    - path: data/interim/gbif/gbif_subsampled.parquet
      hash: md5
      md5: b532b313f20180543b078aa0aa8a90ec.dir
      size: 904490983
      nfiles: 64
    - path: data/interim/try/mean_gf_bt_sp_filt.parquet
      hash: md5
      md5: 510f410e0fed41ca18b417b0a716dda6
      size: 13698859
    - path: src/data/build_gbif_maps.py
      hash: md5
      md5: e613bd8f2cab7496116d52ce60e36077
      size: 2193
    params:
      params.yaml:
        PFT: Shrub_Tree_Grass
        datasets.Y.gbif: all_tracheophyta_non-cult_2024-04-10
        gbif.interim.dir: gbif
        gbif.interim.subsampled: gbif_subsampled.parquet
        model_res: '05'
        target_resolution: 0.5
        trydb.interim.dir: try
        trydb.interim.filtered: mean_gf_bt_sp_filt.parquet
    outs:
    - path: data/interim/gbif/trait_maps/Shrub_Tree_Grass/05
      hash: md5
      md5: 355db60f22d87f6b2b6d3a2d588712ac.dir
      size: 83404693
      nfiles: 33
  build_splot_maps:
    cmd: python src/data/build_splot_maps.py
    deps:
    - path: data/interim/splot/extracted
      hash: md5
      md5: 79e5388fb25a0c2fa5af8eb08c26498e.dir
      size: 508142149
      nfiles: 3
    - path: data/interim/try/mean_gf_bt_sp_filt.parquet
      hash: md5
      md5: 510f410e0fed41ca18b417b0a716dda6
      size: 13698859
    - path: data/raw/try_pft_v1.csv
      hash: md5
      md5: c8c8c94250a247ce30b76ce150bedf90
      size: 3964944
    - path: src/data/build_splot_maps.py
      hash: md5
      md5: 1819ec728fdb5b372be5ff932021cdfa
      size: 5620
    params:
      params.yaml:
        PFT: Shrub_Tree_Grass
        model_res: '05'
        splot.interim:
          dir: splot
          extracted: extracted
          traits: trait_maps
        target_resolution: 0.5
    outs:
    - path: data/interim/splot/trait_maps/Shrub_Tree_Grass/05
      hash: md5
      md5: a70372602c9d949d528cecfaa05daf58.dir
      size: 26647917
      nfiles: 33
  build_y:
    cmd: python src/features/build_y.py
    deps:
    - path: data/interim/gbif/trait_maps/Shrub_Tree_Grass/05
      hash: md5
      md5: 0cc58ebec3421225ddc2f671a78a14f0.dir
      size: 83416813
      nfiles: 33
    - path: data/interim/splot/trait_maps/Shrub_Tree_Grass/05
      hash: md5
      md5: 6a520a48dcae4e1c6cd018fa0d328503.dir
      size: 26660031
      nfiles: 33
    - path: src/features/build_y.py
      hash: md5
      md5: 0b29a0de1fd27ad9aa9c20691c0a4690
      size: 2578
    params:
      params.yaml:
        datasets.Y.trait_stat: 1
    outs:
    - path: data/features/Shrub_Tree_Grass/05/Y.parquet
      hash: md5
      md5: c3012e1c7f7f4980e80388adf83c6192
      size: 21681149
  calculate_spatial_autocorr:
    cmd: python src/features/calc_spatial_autocorr.py
    deps:
    - path: data/features/Shrub_Tree_Grass/05/Y.parquet
      hash: md5
      md5: c3012e1c7f7f4980e80388adf83c6192
      size: 21681149
    - path: src/features/calc_spatial_autocorr.py
      hash: md5
      md5: 3d875417dc61ada871d690ab9d00290b
      size: 8519
    params:
      params.yaml:
        train.spatial_autocorr: spatial_autocorr.parquet
    outs:
    - path: data/features/Shrub_Tree_Grass/05/spatial_autocorr.parquet
      hash: md5
      md5: a4be75634474fa8aa26d2774ca108cc0
      size: 6351
  build_cv_splits:
    cmd: python src/features/skcv_splits.py -o
    deps:
    - path: data/features/Shrub_Tree_Grass/05/Y.parquet
      hash: md5
      md5: c3012e1c7f7f4980e80388adf83c6192
      size: 21681149
    - path: data/features/Shrub_Tree_Grass/05/spatial_autocorr.parquet
      hash: md5
      md5: a4be75634474fa8aa26d2774ca108cc0
      size: 6351
    - path: src/features/skcv_splits.py
      hash: md5
      md5: 470d31538336d67f729d65a00b40d1dd
      size: 8315
    params:
      params.yaml:
        train.cv_splits:
          range_stat: median
          n_splits: 5
          n_sims: 100
          dir: skcv_splits
    outs:
    - path: data/features/Shrub_Tree_Grass/05/skcv_splits
      hash: md5
      md5: 915953381bffb9045d3af53e0a2e6022.dir
      size: 1761407
      nfiles: 33
  train_models:
    cmd: python src/models/train_models.py -r && python src/models/cv_stats.py
    deps:
    - path: data/features/Shrub_Tree_Grass/05/Y.parquet
      hash: md5
      md5: c3012e1c7f7f4980e80388adf83c6192
      size: 21681149
    - path: data/features/Shrub_Tree_Grass/05/skcv_splits
      hash: md5
      md5: 915953381bffb9045d3af53e0a2e6022.dir
      size: 1761407
      nfiles: 33
    - path: data/features/predict/05/eo_predict_imputed.parquet
      hash: md5
      md5: 50983dfdbce9c81985449fb6ed0ec09f
      size: 14733639
    - path: data/features/predict/05/eo_predict_mask.parquet
      hash: md5
      md5: 4f98f7ef3e5f5489bbec3efff19cc2bd
      size: 304751
    - path: src/models/train_models.py
      hash: md5
      md5: 2cdb1448642111361ccb9267d132c598
      size: 1135
    params:
      params.yaml:
        autogluon:
          included_model_types:
          - GBM
          presets: high
          save_bag_folds: true
          refit_full: false
          set_best_to_refit_full: false
          cv_fit_time_limit: 3600
          full_fit_time_limit: 12600
          num_gpus: auto
          num_cpus: 64
          feature_importance: true
          FI_time_limit: 1800
          FI_num_shuffle_sets: 10
        datasets.Y.traits:
        - 4
        - 6
        - 11
        - 13
        - 14
        - 15
        - 18
        - 21
        - 26
        - 27
        - 46
        - 47
        - 50
        - 55
        - 78
        - 95
        - 138
        - 144
        - 145
        - 146
        - 163
        - 169
        - 223
        - 224
        - 237
        - 281
        - 282
        - 289
        - 1080
        - 3112
        - 3113
        - 3114
        - 3120
        train.arch: autogluon
    outs:
    - path: models/Shrub_Tree_Grass/05
      hash: md5
      md5: 9c9fb3de9670c1d1bf638c2ba7f0aa7d.dir
      size: 1049355846
      nfiles: 19570
  aoa:
    cmd: python src/analysis/aoa.py
    deps:
    - path: data/features/Shrub_Tree_Grass/05/Y.parquet
      hash: md5
      md5: c3012e1c7f7f4980e80388adf83c6192
      size: 21681149
    - path: data/features/predict/05/eo_predict_imputed.parquet
      hash: md5
      md5: 50983dfdbce9c81985449fb6ed0ec09f
      size: 14733639
    - path: models/Shrub_Tree_Grass/05
      hash: md5
      md5: 9c9fb3de9670c1d1bf638c2ba7f0aa7d.dir
      size: 1049355846
      nfiles: 19570
    - path: src/analysis/aoa.py
      hash: md5
      md5: f851f1f0fe263a9c24e48975f766d403
      size: 15663
    params:
      params.yaml:
        aoa:
          dir: aoa
        datasets.Y.traits:
        - 4
        - 6
        - 11
        - 13
        - 14
        - 15
        - 18
        - 21
        - 26
        - 27
        - 46
        - 47
        - 50
        - 55
        - 78
        - 95
        - 138
        - 144
        - 145
        - 146
        - 163
        - 169
        - 223
        - 224
        - 237
        - 281
        - 282
        - 289
        - 1080
        - 3112
        - 3113
        - 3114
        - 3120
    outs:
    - path: data/processed/Shrub_Tree_Grass/05/aoa
      hash: md5
      md5: 5316c04b3d4eeae4a8cad1b0e26f069c.dir
      size: 6483347
      nfiles: 66
  predict:
    cmd: python src/models/predict_traits.py -r
    deps:
    - path: data/features/predict/05/eo_predict_imputed.parquet
      hash: md5
      md5: 50983dfdbce9c81985449fb6ed0ec09f
      size: 14733639
    - path: data/features/predict/05/eo_predict_mask.parquet
      hash: md5
      md5: 4f98f7ef3e5f5489bbec3efff19cc2bd
      size: 304751
    - path: models/Shrub_Tree_Grass/05
      hash: md5
      md5: 9c9fb3de9670c1d1bf638c2ba7f0aa7d.dir
      size: 1049355846
      nfiles: 19570
    - path: src/models/predict_traits.py
      hash: md5
      md5: 4cd3bebadcdc862806f4e1c525efaeb8
      size: 10152
    params:
      params.yaml:
        predict:
          dir: predict
          geos:
            n_workers: 14
            batches: 24
          pylos:
            n_workers: 4
            batches: 24
    outs:
    - path: data/processed/Shrub_Tree_Grass/05/predict
      hash: md5
      md5: 283c2f70d49ba2ddcfd0a0bdf9f0254e.dir
      size: 8919135
      nfiles: 66
  cov:
    cmd: python src/models/predict_traits.py -r --cov
    deps:
    - path: data/features/predict/05/eo_predict_imputed.parquet
      hash: md5
      md5: 50983dfdbce9c81985449fb6ed0ec09f
      size: 14733639
    - path: data/features/predict/05/eo_predict_mask.parquet
      hash: md5
      md5: 4f98f7ef3e5f5489bbec3efff19cc2bd
      size: 304751
    - path: models/Shrub_Tree_Grass/05
      hash: md5
      md5: 9c9fb3de9670c1d1bf638c2ba7f0aa7d.dir
      size: 1049355846
      nfiles: 19570
    - path: src/models/predict_traits.py
      hash: md5
      md5: 4cd3bebadcdc862806f4e1c525efaeb8
      size: 10152
    params:
      params.yaml:
        cov:
          dir: cov
        predict:
          dir: predict
          geos:
            n_workers: 14
            batches: 24
          pylos:
            n_workers: 4
            batches: 24
    outs:
    - path: data/processed/Shrub_Tree_Grass/05/cov
      hash: md5
      md5: 4d97810fb0f6224014851db5727eece2.dir
      size: 9280787
      nfiles: 66
  aggregate_all_stats:
    cmd: python src/models/multires_stats.py -mfc
    deps:
    - path: models/Shrub_Tree_Grass/05
      hash: md5
      md5: 9c9fb3de9670c1d1bf638c2ba7f0aa7d.dir
      size: 1049355846
      nfiles: 19570
    - path: src/models/multires_stats.py
      hash: md5
      md5: 1cbd3da7132cb0ebd1725ed78915a2fc
      size: 10906
    params:
      params.yaml:
        analysis:
          dir: results
          multires_results_fn: all_results.parquet
          multires_fi_fn: all_fi.parquet
=======
>>>>>>> 718599a1

  standardize_other_products:
    cmd: python src/data/standardize_other_products.py
    deps:
    - path: data/raw/other-trait-maps
      hash: md5
      md5: 224244cf76242106abf656a1946fb350.dir
      size: 28945584053
      nfiles: 1506
    - path: src/data/standardize_other_products.py
      hash: md5
      md5: f0e35e20db15f9c3e94e2e5ee91fec17
      size: 2539
    outs:
    - path: data/interim/other_trait_maps
      hash: md5
      md5: fe0cdb6c19dc0bac2da8766b15c630b7.dir
      size: 499888340
      nfiles: 44<|MERGE_RESOLUTION|>--- conflicted
+++ resolved
@@ -105,7 +105,6 @@
       md5: 79e5388fb25a0c2fa5af8eb08c26498e.dir
       size: 508142149
       nfiles: 3
-<<<<<<< HEAD
   harmonize_eo_data:
     cmd: python src/data/harmonize_eo_data.py
     deps:
@@ -555,8 +554,6 @@
           dir: results
           multires_results_fn: all_results.parquet
           multires_fi_fn: all_fi.parquet
-=======
->>>>>>> 718599a1
 
   standardize_other_products:
     cmd: python src/data/standardize_other_products.py
@@ -575,4 +572,4 @@
       hash: md5
       md5: fe0cdb6c19dc0bac2da8766b15c630b7.dir
       size: 499888340
-      nfiles: 44+      nfiles: 44
