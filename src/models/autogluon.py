--- conflicted
+++ resolved
@@ -7,16 +7,14 @@
 
 import dask.dataframe as dd
 import numpy as np
+import numpy as np
 import pandas as pd
 from autogluon.tabular import TabularDataset, TabularPredictor
 from box import ConfigBox
 
 from src.conf.conf import get_config
 from src.conf.environment import log
-<<<<<<< HEAD
-=======
 from src.utils.autogluon_utils import get_best_model_ag
->>>>>>> ca496353
 from src.utils.dataset_utils import get_models_dir, get_train_dir
 from src.utils.log_utils import get_loggers_starting_with, setup_file_logger
 
@@ -49,7 +47,6 @@
             )
         )
         .to_list()
-<<<<<<< HEAD
     )
 
     # Calculate normalized RMSE for each group
@@ -58,16 +55,6 @@
         cv_eval["root_mean_squared_error"] / y_range
     )
 
-=======
-    )
-
-    # Calculate normalized RMSE for each group
-    y_range = y_true.max() - y_true.min()
-    cv_eval["norm_root_mean_squared_error"] = (
-        cv_eval["root_mean_squared_error"] / y_range
-    )
-
->>>>>>> ca496353
     # Convert the evaluation results to a DataFrame and calculate mean and std
     results = cv_eval.apply(pd.Series).agg(["mean", "std"])
 
@@ -78,12 +65,6 @@
     return results
 
 
-<<<<<<< HEAD
-def train_models(
-    cfg: ConfigBox = get_config(), sample: float = 1.0, debug: bool = False
-) -> None:
-    """Train a set of AutoGluon models for each  using the given configuration."""
-=======
 def is_model_already_trained(cfg: ConfigBox, model_dir: Path, y_col: str) -> bool:
     """Check if the model has already been trained."""
 
@@ -112,7 +93,6 @@
 ) -> None:
     """Train a set of AutoGluon models for each  using the given configuration."""
     dry_run_text = " (DRY-RUN)" if dry_run else ""
->>>>>>> ca496353
     train_dir = get_train_dir(cfg)
     model_dir = get_models_dir(cfg) / "debug" if debug else get_models_dir(cfg)
     model_dir.mkdir(parents=True, exist_ok=True)
@@ -148,74 +128,6 @@
         if not dry_run:
             xy = feats[x_cols + [y_col]].compute().reset_index(drop=True)
 
-<<<<<<< HEAD
-        log.info("Training model for %s...", y_col)
-        log.info("Assigning CV splits...")
-        # Load the CV splits
-        with open(train_dir / cfg.train.cv_splits.dir / f"{y_col}.pkl", "rb") as f:
-            cv_splits = pickle.load(f)
-
-        # Each split is a tuple of (train_idx, valid_idx). Assign the split number to each set
-        # of valid_idx in Xy
-        for i, (_, valid_idx) in enumerate(cv_splits):
-            xy.loc[valid_idx, "split"] = i
-
-        log.info("Training model...")
-        if sample < 1.0:
-            xy = xy.sample(frac=sample, random_state=cfg.random_seed)
-
-        # Choose a random split ID from the range of split values
-        np.random.seed(cfg.random_seed)
-        val_split_id = np.random.choice(xy["split"].unique())
-
-        # Use the random split ID to split the data into train and validation sets
-        train = TabularDataset(xy[xy["split"] != val_split_id])
-        val = TabularDataset(xy[xy["split"] == val_split_id])
-
-        now = datetime.datetime.now().strftime("%Y%m%d_%H%M%S")
-        model_path = model_dir / y_col / f"{cfg.autogluon.presets}_{now}"
-        model_path.parent.mkdir(parents=True, exist_ok=True)
-
-        try:
-            predictor = TabularPredictor(
-                label=y_col, groups="split", path=model_path
-            ).fit(
-                train,
-                included_model_types=cfg.autogluon.included_model_types,
-                num_gpus=cfg.autogluon.num_gpus,
-                presets=cfg.autogluon.presets,
-                time_limit=cfg.autogluon.time_limit,
-                save_bag_folds=cfg.autogluon.save_bag_folds,
-                refit_full=cfg.autogluon.refit_full,
-                set_best_to_refit_full=cfg.autogluon.set_best_to_refit_full,
-            )
-
-            if cfg.autogluon.feature_importance:
-                log.info("Calculating feature importance...")
-                feature_importance = predictor.feature_importance(
-                    val,
-                    time_limit=cfg.autogluon.FI_time_limit,
-                    num_shuffle_sets=cfg.autogluon.FI_num_shuffle_sets,
-                )
-                feature_importance.to_csv(model_path / cfg.train.feature_importance)
-
-            log.info("Evaluating model...")
-            _ = evaluate_model(
-                predictor,
-                train[y_col],
-                predictor.predict_oof(train_data=train),
-                train["split"],
-                model_path / cfg.train.eval_results,
-            )
-
-            log.info("Producing and saving leaderboard...")
-            predictor.leaderboard(data=val, extra_metrics=["r2"]).to_csv(
-                model_path / cfg.autogluon.leaderboard
-            )
-
-            log.info("Refitting model on full data...")
-            predictor.refit_full("best", train_data_extra=val)
-=======
         log.info("Training model for %s...%s", y_col, dry_run_text)
 
         # Load the CV splits
@@ -284,7 +196,6 @@
 
                 log.info("Refitting model on full data...")
                 predictor.refit_full("best", train_data_extra=val)
->>>>>>> ca496353
 
                 # Clean up the model directory
                 predictor.save_space(remove_fit_stack=False)
