"""Train trait models using the given configuration."""

import argparse
from box import ConfigBox
from src.conf.conf import get_config
from src.models import autogluon


def cli() -> argparse.Namespace:
    """Parse command-line arguments."""
    parser = argparse.ArgumentParser(description="Train AutoGluon model")
    parser.add_argument("-d", "--debug", action="store_true", help="Debug mode")
    parser.add_argument("-s", "--sample", type=float, default=1.0, help="Sample size")
    parser.add_argument("-r", "--resume", action="store_true", help="Resume training")
    parser.add_argument("-n", "--dry-run", action="store_true", help="Dry run")
    return parser.parse_args()


def main(args: argparse.Namespace, cfg: ConfigBox = get_config()) -> None:
    """Train a set of models using the given configuration."""
    if cfg.train.arch == "autogluon":
<<<<<<< HEAD
        autogluon.train_models(cfg, args.sample, args.debug)
=======
        autogluon.train_models(cfg, args.sample, args.debug, args.resume, args.dry_run)
>>>>>>> ca496353
    else:
        raise ValueError(f"Unknown architecture: {cfg.train.arch}")


if __name__ == "__main__":
    main(cli())<|MERGE_RESOLUTION|>--- conflicted
+++ resolved
@@ -19,11 +19,7 @@
 def main(args: argparse.Namespace, cfg: ConfigBox = get_config()) -> None:
     """Train a set of models using the given configuration."""
     if cfg.train.arch == "autogluon":
-<<<<<<< HEAD
-        autogluon.train_models(cfg, args.sample, args.debug)
-=======
         autogluon.train_models(cfg, args.sample, args.debug, args.resume, args.dry_run)
->>>>>>> ca496353
     else:
         raise ValueError(f"Unknown architecture: {cfg.train.arch}")
 
