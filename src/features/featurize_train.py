--- conflicted
+++ resolved
@@ -55,19 +55,11 @@
         # Get trait map and EO data filenames
         trait_map_fns = get_trait_map_fns("interim")
         eo_fns = sorted(get_eo_fns_list("interim", datasets=cfg.datasets.X.keys()))
-<<<<<<< HEAD
 
         log.info("Computing data types...")
 
         dtypes = map_da_dtypes(eo_fns + trait_map_fns, dask=True, nchunks=args.nchunks)
 
-=======
-
-        log.info("Computing data types...")
-
-        dtypes = map_da_dtypes(eo_fns + trait_map_fns, dask=True, nchunks=args.nchunks)
-
->>>>>>> 72285d82
         log.info("Loading X data...")
         x_ds = load_rasters_parallel(eo_fns, nchunks=args.nchunks)
 
@@ -76,16 +68,6 @@
         y_ds = load_rasters_parallel(
             trait_map_fns_grouped, cfg.datasets.Y.trait_stat, args.nchunks, ml_set="y"
         )
-<<<<<<< HEAD
-
-        log.info("Combining data...")
-        combined_ds = xr.merge([x_ds, y_ds])
-
-        # Get the names of the predictor and trait data_vars. traits start with "X{number}"
-        # and predictors do not
-        x_names = [dv for dv in combined_ds.data_vars if not str(dv).startswith("X")]
-        y_names = [dv for dv in combined_ds.data_vars if str(dv).startswith("X")]
-=======
 
         log.info("Combining data...")
         combined_ds = xr.merge([x_ds, y_ds])
@@ -97,7 +79,6 @@
 
         # Get dtypes.keys() that do not start with "vodca"
         non_vodca = [k for k in dtypes.keys() if not k.startswith("vodca")]
->>>>>>> 72285d82
 
         # Change dtype of vodca variables to float32 since these will need to contain NaNs
         dtypes = {
