version: "1.1.0"
model_res: "1km"
PFT: "Shrub_Tree_Grass"
random_seed: 42
base_resolution: 1000 # Shared best resolution of all EO datasets (used for masking)
target_resolution: 1000 # Target resolution for model training
extent: [-180, -60, 180, 90] # Extent of the final dataset
crs: "EPSG:6933" # Equal Area Cylindrical projection
tmp_dir: tmp
raw_dir: data/raw
interim_dir: data/interim
processed_dir: data/processed
dask_dashboard: ":39143"
trait_mapping: "reference/trait_mapping.json"
trait_stat_mapping: "reference/trait_stat_mapping.json"

pylos:
  "1km":
    harmonize_eo_data:
      n_workers: 12
    match_gbif_pfts:
      n_workers: 80
      n_partitions: 80
    build_gbif_maps:
      n_workers: 50
      threads_per_worker: 5
    build_splot_maps:
      npartitions: 60
      dask:
        n_workers: 40
        memory_limit: 40GB
    featurize_train:
      n_chunks: 6
      n_workers: 30
      memory_limit: null
    build_predict:
      n_chunks: 5
      n_workers: null
      memory_limit: 100GB
      impute_chunks: 3
    calc_spatial_autocorr:
      n_workers: 60
      n_workers_variogram: 5
      n_chunks: 4
    skcv_splits:
      n_workers: 60
    aoa:
      device_ids: [0, 1]
      predict_sample: 0.5
      splot:
        chunked_dist: false
        train_sample: 1
        avg_dist_batch_size: 10000
        predict_partitions: null
      splot_gbif:
        chunked_dist: true
        train_sample: 0.5
        avg_dist_batch_size: 5000
        predict_partitions: null
    build_final_product:
      n_workers: 3
      threads_per_worker: 1
  "001":
    harmonize_eo_data:
      n_workers: 12
    match_gbif_pfts:
      n_workers: 80
      n_partitions: 80
    build_gbif_maps:
      n_workers: 50
      threads_per_worker: 5
    build_splot_maps:
      npartitions: 60
      dask:
        n_workers: 40
        memory_limit: 40GB
    featurize_train:
      n_chunks: 6
      n_workers: 30
      memory_limit: null
    build_predict:
      n_chunks: 5
      n_workers: null
      memory_limit: 100GB
      impute_chunks: 3
    calc_spatial_autocorr:
      n_workers: 60
      n_workers_variogram: 5
      n_chunks: 4
    skcv_splits:
      n_workers: 60
    aoa:
      device_ids: [0, 1]
      predict_sample: 0.5
      splot:
        chunked_dist: false
        train_sample: 1
        avg_dist_batch_size: 10000
        predict_partitions: null
      splot_gbif:
        chunked_dist: true
        train_sample: 0.5
        avg_dist_batch_size: 5000
        predict_partitions: null
    build_final_product:
      n_workers: 3
      threads_per_worker: 1
  "02":
    harmonize_eo_data:
      n_workers: 20
    match_gbif_pfts:
      n_workers: 80
      n_partitions: 80
    build_gbif_maps:
      n_workers: 50
      threads_per_worker: 5
    build_splot_maps:
      npartitions: 60
      dask:
        n_workers: 60
        memory_limit: 40GB
    featurize_train:
      n_chunks: 1
      n_workers: 60
      memory_limit: null
    build_predict:
      n_chunks: 1
      n_workers: null
      memory_limit: 100GB
      impute_chunks: 1
    calc_spatial_autocorr:
      n_workers: 60
      n_workers_variogram: 5
      n_chunks: 4
    skcv_splits:
      n_workers: 60
    aoa:
      device_ids: [0, 1]
      predict_sample: 1
      splot:
        chunked_dist: false
        train_sample: 1
        avg_dist_batch_size: 10000
        predict_partitions: null
      splot_gbif:
        chunked_dist: false
        train_sample: 1
        avg_dist_batch_size: 10000
        predict_partitions: null
    build_final_product:
      n_workers: 5
      threads_per_worker: 1
  "05":
    harmonize_eo_data:
      n_workers: 18
    match_gbif_pfts:
      n_workers: 80
      n_partitions: 80
    build_gbif_maps:
      n_workers: 50
      threads_per_worker: 5
    build_splot_maps:
      npartitions: 60
      dask:
        n_workers: 60
        memory_limit: 40GB
    featurize_train:
      n_chunks: 1
      n_workers: 60
      memory_limit: null
    build_predict:
      n_chunks: 1
      n_workers: null
      memory_limit: 100GB
      impute_chunks: 1
    calc_spatial_autocorr:
      n_workers: 60
      n_workers_variogram: 60
      n_chunks: 4
    skcv_splits:
      n_workers: 60
    aoa:
      device_ids: [0, 1]
      predict_sample: 1
      splot:
        chunked_dist: false
        train_sample: 1
        avg_dist_batch_size: 10000
        predict_partitions: null
      splot_gbif:
        chunked_dist: false
        train_sample: 1
        avg_dist_batch_size: 10000
        predict_partitions: null
    build_final_product:
      n_workers: 5
      threads_per_worker: 1
  "1":
    harmonize_eo_data:
      n_workers: 48
    match_gbif_pfts:
      n_workers: 80
      n_partitions: 80
    build_gbif_maps:
      n_workers: 50
      threads_per_worker: 5
    build_splot_maps:
      npartitions: 60
      dask:
        n_workers: 60
        memory_limit: 40GB
    featurize_train:
      n_chunks: 1
      n_workers: 30
      memory_limit: null
    build_predict:
      n_chunks: 1
      n_workers: null
      memory_limit: 100GB
      impute_chunks: 1
    calc_spatial_autocorr:
      n_workers: 60
      n_workers_variogram: 5
      n_chunks: 4
    skcv_splits:
      n_workers: 60
    aoa:
      device_ids: [0, 1]
      predict_sample: 1
      splot:
        chunked_dist: false
        train_sample: 1
        avg_dist_batch_size: 10000
        predict_partitions: null
      splot_gbif:
        chunked_dist: false
        train_sample: 1
        avg_dist_batch_size: 10000
        predict_partitions: null
    build_final_product:
      n_workers: 5
      threads_per_worker: 1
  "2":
    harmonize_eo_data:
      n_workers: 30
    match_gbif_pfts:
      n_workers: 80
      n_partitions: 80
    build_gbif_maps:
      n_workers: 50
      threads_per_worker: 5
    build_splot_maps:
      npartitions: 60
      dask:
        n_workers: 30
        memory_limit: 40GB
    featurize_train:
      n_chunks: 1
      n_workers: 30
      memory_limit: null
    build_predict:
      n_chunks: 1
      n_workers: null
      memory_limit: 100GB
      impute_chunks: 1
    calc_spatial_autocorr:
      n_workers: 20
      n_workers_variogram: 5
      n_chunks: 4
    skcv_splits:
      n_workers: 30
    aoa:
      device_ids: [0, 1]
      predict_sample: 1
      splot:
        chunked_dist: false
        train_sample: 1
        avg_dist_batch_size: 10000
        predict_partitions: null
      splot_gbif:
        chunked_dist: false
        train_sample: 1
        avg_dist_batch_size: 10000
        predict_partitions: null
    build_final_product:
      n_workers: 5
      threads_per_worker: 1
geos:
  "1km":
    harmonize_eo_data:
      n_workers: 48
    match_gbif_pfts:
      n_workers: 60
      n_partitions: 80
    build_gbif_maps:
      n_workers: 80
      threads_per_worker: 5
      memory_limit: 15GB
    build_splot_maps:
      npartitions: 60
      dask:
        n_workers: 80
        memory_limit: 40GB
    featurize_train:
      n_chunks: 2
      n_workers: 80
      memory_limit: 150GB
    build_predict:
      n_chunks: 3
      n_workers: 80
      memory_limit: 400GB
      impute_chunks: 2
    calc_spatial_autocorr:
      n_workers: 100
      n_workers_variogram: 20  # For WGS84 coords only
      n_chunks: 16 # x direction only
    skcv_splits:
      n_workers: 80
    aoa:
      device_ids: [0, 1, 2, 3]
      predict_sample: 0.5
      splot:
        train_sample: 1
        avg_dist_batch_size: 10000
        predict_partitions: null
      splot_gbif:
        chunked_dist: true
        train_sample: 0.5
        avg_dist_batch_size: 5000
        predict_partitions: null
    build_final_product:
      n_workers: 5
      threads_per_worker: 1
  "001":
    harmonize_eo_data:
      n_workers: 48
    match_gbif_pfts:
      n_workers: 60
      n_partitions: 80
    build_gbif_maps:
      n_workers: 50
      threads_per_worker: 5
    build_splot_maps:
      npartitions: 60
      dask:
        n_workers: 60
        memory_limit: 40GB
    featurize_train:
      n_chunks: 2
      n_workers: 100
      memory_limit: 150GB
    build_predict:
      n_chunks: 3
      n_workers: 100
      memory_limit: 500GB
      impute_chunks: 2
    calc_spatial_autocorr:
      n_workers: 100
      n_workers_variogram: 20
      n_chunks: 4
    skcv_splits:
      n_workers: 80
    aoa:
      device_ids: [0, 1, 2, 3]
      predict_sample: 0.5
      splot:
        train_sample: 1
        avg_dist_batch_size: 10000
        predict_partitions: null
      splot_gbif:
        chunked_dist: true
        train_sample: 0.5
        avg_dist_batch_size: 5000
        predict_partitions: null
    build_final_product:
      n_workers: 5
      threads_per_worker: 1
  "02":
    harmonize_eo_data:
      n_workers: 48
    match_gbif_pfts:
      n_workers: 60
      n_partitions: 80
    build_gbif_maps:
      n_workers: 50
      threads_per_worker: 5
    build_splot_maps:
      npartitions: 80
      dask:
        n_workers: 80
        memory_limit: 40GB
    featurize_train:
      n_chunks: 1
      n_workers: 100
      memory_limit: 150GB
    build_predict:
      n_chunks: 1
      n_workers: 100
      memory_limit: 500GB
      impute_chunks: 1
    calc_spatial_autocorr:
      n_workers: 100
      n_workers_variogram: 20
      n_chunks: 4
    skcv_splits:
      n_workers: 80
    aoa:
      device_ids: [0, 1, 2, 3]
      predict_sample: 0.5
      splot:
        train_sample: 1
        avg_dist_batch_size: 10000
        predict_partitions: null
      splot_gbif:
        chunked_dist: false
        train_sample: 0.5
        avg_dist_batch_size: 5000
        predict_partitions: null
    build_final_product:
      n_workers: 5
      threads_per_worker: 1
  "05":
    harmonize_eo_data:
      n_workers: 48
    match_gbif_pfts:
      n_workers: 60
      n_partitions: 80
    build_gbif_maps:
      n_workers: 50
      threads_per_worker: 5
    build_splot_maps:
      npartitions: 80
      dask:
        n_workers: 80
        memory_limit: 40GB
    featurize_train:
      n_chunks: 1
      n_workers: 100
      memory_limit: 150GB
    build_predict:
      n_chunks: 1
      n_workers: 100
      memory_limit: 500GB
      impute_chunks: 1
    calc_spatial_autocorr:
      n_workers: 100
      n_workers_variogram: 20
      n_chunks: 4
    skcv_splits:
      n_workers: 80
    aoa:
      device_ids: [0, 1, 2, 3]
      predict_sample: 0.5
      splot:
        train_sample: 1
        avg_dist_batch_size: 10000
        predict_partitions: null
      splot_gbif:
        chunked_dist: false
        train_sample: 0.5
        avg_dist_batch_size: 5000
        predict_partitions: null
    build_final_product:
      n_workers: 5
      threads_per_worker: 1
  "1":
    harmonize_eo_data:
      n_workers: 80
    match_gbif_pfts:
      n_workers: 60
      n_partitions: 80
    build_gbif_maps:
      n_workers: 50
      threads_per_worker: 5
    build_splot_maps:
      npartitions: 80
      dask:
        n_workers: 80
        memory_limit: 40GB
    featurize_train:
      n_chunks: 1
      n_workers: 100
      memory_limit: 150GB
    build_predict:
      n_chunks: 1
      n_workers: 100
      memory_limit: 500GB
      impute_chunks: 1
    calc_spatial_autocorr:
      n_workers: 100
      n_workers_variogram: 40
      n_chunks: 4
    skcv_splits:
      n_workers: 80
    aoa:
      device_ids: [0, 1, 2, 3]
      predict_sample: 0.5
      splot:
        train_sample: 1
        avg_dist_batch_size: 10000
        predict_partitions: null
      splot_gbif:
        chunked_dist: false
        train_sample: 1
        avg_dist_batch_size: 10000
        predict_partitions: null
    build_final_product:
      n_workers: 5
      threads_per_worker: 1
  "2":
    harmonize_eo_data:
      n_workers: 80
    match_gbif_pfts:
      n_workers: 60
      n_partitions: 80
    build_gbif_maps:
      n_workers: 50
      threads_per_worker: 5
    build_splot_maps:
      npartitions: 80
      dask:
        n_workers: 80
        memory_limit: 40GB
    featurize_train:
      n_chunks: 1
      n_workers: 100
      memory_limit: 150GB
    build_predict:
      n_chunks: 1
      n_workers: 100
      memory_limit: 500GB
      impute_chunks: 1
    calc_spatial_autocorr:
      n_workers: 100
      n_workers_variogram: 40
      n_chunks: 4
    skcv_splits:
      n_workers: 80
    aoa:
      device_ids: [0, 1, 2, 3]
      predict_sample: 0.5
      splot:
        train_sample: 1
        avg_dist_batch_size: 10000
        predict_partitions: null
      splot_gbif:
        chunked_dist: false
        train_sample: 1
        avg_dist_batch_size: 10000
        predict_partitions: null
    build_final_product:
      n_workers: 5
      threads_per_worker: 1

mask:
  path: data/raw/esa_worldcover_v100_1km/esa_worldcover_v100_1km.tif
  keep_classes:
    - 10 # Tree cover
    - 20 # Shrubland
    - 30 # Grassland
    - 40 # Cropland
    - 60 # Bare/sparse vegetation
    - 70 # Snow and ice
    - 90 # Herbaceous wetland
    - 95 # Mangroves
    - 100 # Moss and lichen

datasets:
  X:
    canopy_height: ETH_GlobalCanopyHeight_2020_v1_1km
    modis: modis_sur_refl_monthly_avg_1km
    soilgrids: soilgrids_v2-0_1km
    vodca: vodca_mean-p5-p95_1km
    worldclim: wc2-1_30s_bio
  Y:
    splot: splot4-0
    gbif: all_tracheophyta_non-cult_2024-04-10
    trait_stats: ["mean", "std", "median", "q05", "q95", "count"]
    trait_stat: 1 # ('mean', 'std', 'median', 'q05', 'q95', 'count') (bands start at 1)
    traits:
<<<<<<< HEAD
      # - 4 # Stem specific density (SSD) or wood density (stem dry mass per stem fresh volume)
      # - 6 # Root rooting depth
      - 11 # Leaf area per leaf dry mass (specific leaf area, SLA or 1/LMA): undefined if petiole is included or excluded)
      # - 13 # Leaf carbon (C) content per leaf dry mass
      # - 14 # Leaf nitrogen (N) content per leaf dry mass
      # - 15 # Leaf phosphorus (P) content per leaf dry mass
      # - 18 # Plant height
=======
      # - 4 # Stem specific density (SSD, stem dry mass per stem fresh volume) or wood density
      # - 6 # Root rooting depth
      # - 13 # Leaf carbon (C) content per leaf dry mass
      # - 14 # Leaf nitrogen (N) content per leaf dry mass
      # - 15 # Leaf phosphorus (P) content per leaf dry mass
>>>>>>> b89039f4
      # - 21 # Stem diameter
      # - 26 # Seed dry mass
      # - 27 # Seed length
      # - 46 # Leaf thickness
      # - 47 # Leaf dry mass per leaf fresh mass (leaf dry matter content, LDMC)
      # - 50 # Leaf nitrogen (N) content per leaf area
      # - 55 # Leaf dry mass (single leaf)
      # - 78 # Leaf nitrogen (N) isotope signature (delta 15N)
      # - 95 # Seed germination rate (germination efficiency)
<<<<<<< HEAD
      # - 138 # Seed number per reproduction unit
=======
      # - 138 # Seed number per reproducton unit
>>>>>>> b89039f4
      # - 144 # Leaf length
      # - 145 # Leaf width
      # - 146 # Leaf carbon/nitrogen (C/N) ratio
      # - 163 # Leaf fresh mass
      # - 169 # Stem conduit density (vessels and tracheids)
      # - 223 # Species genotype: chromosome number
      # - 224 # Species genotype: chromosome cDNA content
      # - 237 # Dispersal unit length
      # - 281 # Stem conduit diameter (vessels, tracheids)
      # - 282 # Wood vessel element length; stem conduit (vessel and tracheids) element length
      # - 289 # Wood fiber lengths
<<<<<<< HEAD
      # - 1080 # Root length per root dry mass (specific root length, SRL)
      # - 3112 # Leaf area (in case of compound leaves: leaf, undefined if petiole in- or excluded)
      # - 3113 # Leaf area (in case of compound leaves: leaflet, undefined if petiole is in- or excluded)
      # - 3114 # Leaf area (in case of compound leaves: undefined if leaf or leaflet, undefined if petiole is in- or excluded)
=======
      # - 297 # Wood rays per millimetre (wood ray density)
      # - 351 # Seed number per dispersal unit
      # - 614 # Fine root length per fine root dry mass (specific fine root length, SRL)
      # - 1080 # Root length per root dry mass (specific root length, SRL)
      # - 3106 # Plant height vegetative
      # - 3107 # Plant height generative
      # - 3112 # Leaf area (in case of compound leaves: leaf, undefined if petiole in- or excluded)
      # - 3113 # Leaf area (in case of compound leaves: leaflet, undefined if petiole is in- or excluded)
      # - 3114 # Leaf area (in case of compound leaves undefined if leaf or leaflet, undefined if petiole is in- or e
      - 3117 # Leaf area per leaf dry mass (specific leaf area, SLA or 1/LMA): undefined if petiole is in- or exclu
>>>>>>> b89039f4
      # - 3120 # Leaf water content per leaf dry mass (not saturated)

eo_data:
  interim:
    dir: eo_data
  predict:
    dir: predict
    mask_fn: eo_predict_mask.parquet
    imputed_fn: eo_predict_imputed.parquet

worldclim:
  bio_vars:
    - "1" # Annual Mean Temperature
    - "4" # Temperature Seasonality (standard deviation ×100)
    - "7" # Temperature Annual Range (BIO5-BIO6)
    - "12" # Annual Precipitation
    - "13-14" # Annual precipitation range (BIO13-BIO14)
    - "15" # Precipitation Seasonality (Coefficient of Variation)

gbif:
  raw:
    dir: all_tracheophyta_non-cult_2024-04-10
  interim:
    dir: gbif
    matched: gbif_pfts.parquet
    subsampled: gbif_subsampled.parquet
    subsample_binsize: 4
    subsample_n_max: 10000
    min_count: 10
    max_count: 500
    traits: trait_maps

splot:
  raw:
    dir: splot4-0
  interim:
    dir: splot
    extracted: extracted
    traits: trait_maps

trydb:
  raw:
    dir: TRY_6_gapfilled_for_distribution
    zip: TRY6_gapfilled_for_distribution.zip
    zipfile_csv: TRY6_gapfilled_for_distribution/TRY6_gapfilled_filtered_2.csv.zip
    already_norm: [13, 47, 95, 78, 4]
    pfts: try_pft_v2.parquet
  interim:
    dir: try
    quantile_range: null  # Use [0.005, 0.995] for TRY5. No filtering needed for TRY6
    filtered: traits.parquet

calc_spatial_autocorr:
  # Use existing spatial autocorrelation data from this model_res. To recompute, set to false.
  use_existing: "1km"

train:
  dir: data/features
  Y:
    fn: Y.parquet
  missing_val_thresh: 0.4 # Drop features with more than this fraction of missing values
  spatial_autocorr: spatial_autocorr.parquet
  cv_splits:
    range_stat: "mean"
    n_splits: 5
    n_sims: 100
    dir: skcv_splits
  weights:
    fn: feature_weights.parquet
    method: manual # "auto", "manual" -- "manual" will use below weights
    splot: 1.0
    gbif: 0.08661
  arch: "autogluon"
  eval_results: evaluation_results.csv
  feature_importance: feature_importance.csv

processed:
  dir: data/processed
  predict_dir: predict
  aoa_dir: aoa
  cov_dir: cov
  splot_corr: splot_correlation.csv

autogluon:
  included_model_types: ["GBM"]
  presets: "high"
  save_bag_folds: true
  refit_full: false
  set_best_to_refit_full: false
  cv_fit_time_limit: 3600
  full_fit_time_limit: 12600 # 3.5 hours per trait
  num_gpus: 2
  num_cpus: 100
  feature_importance: true
  FI_time_limit: 1800
  FI_num_shuffle_sets: 10

models:
  dir: models

aoa:
  dir: aoa
  
predict:
  dir: predict
  geos:
    n_workers: 14
    batches: 28
  pylos:
    n_workers: 4
    batches: 24

cov:
  dir: cov
  
public:
  destination: "both"
  local_dir: final
  sftp_dir: PANOPS/cit-sci-traits/trait_maps

analysis:
  dir: results
  multires_results_fn: all_results.parquet
  multires_fi_fn: all_fi.parquet<|MERGE_RESOLUTION|>--- conflicted
+++ resolved
@@ -578,21 +578,11 @@
     trait_stats: ["mean", "std", "median", "q05", "q95", "count"]
     trait_stat: 1 # ('mean', 'std', 'median', 'q05', 'q95', 'count') (bands start at 1)
     traits:
-<<<<<<< HEAD
-      # - 4 # Stem specific density (SSD) or wood density (stem dry mass per stem fresh volume)
-      # - 6 # Root rooting depth
-      - 11 # Leaf area per leaf dry mass (specific leaf area, SLA or 1/LMA): undefined if petiole is included or excluded)
-      # - 13 # Leaf carbon (C) content per leaf dry mass
-      # - 14 # Leaf nitrogen (N) content per leaf dry mass
-      # - 15 # Leaf phosphorus (P) content per leaf dry mass
-      # - 18 # Plant height
-=======
       # - 4 # Stem specific density (SSD, stem dry mass per stem fresh volume) or wood density
       # - 6 # Root rooting depth
       # - 13 # Leaf carbon (C) content per leaf dry mass
       # - 14 # Leaf nitrogen (N) content per leaf dry mass
       # - 15 # Leaf phosphorus (P) content per leaf dry mass
->>>>>>> b89039f4
       # - 21 # Stem diameter
       # - 26 # Seed dry mass
       # - 27 # Seed length
@@ -602,11 +592,7 @@
       # - 55 # Leaf dry mass (single leaf)
       # - 78 # Leaf nitrogen (N) isotope signature (delta 15N)
       # - 95 # Seed germination rate (germination efficiency)
-<<<<<<< HEAD
-      # - 138 # Seed number per reproduction unit
-=======
       # - 138 # Seed number per reproducton unit
->>>>>>> b89039f4
       # - 144 # Leaf length
       # - 145 # Leaf width
       # - 146 # Leaf carbon/nitrogen (C/N) ratio
@@ -618,12 +604,6 @@
       # - 281 # Stem conduit diameter (vessels, tracheids)
       # - 282 # Wood vessel element length; stem conduit (vessel and tracheids) element length
       # - 289 # Wood fiber lengths
-<<<<<<< HEAD
-      # - 1080 # Root length per root dry mass (specific root length, SRL)
-      # - 3112 # Leaf area (in case of compound leaves: leaf, undefined if petiole in- or excluded)
-      # - 3113 # Leaf area (in case of compound leaves: leaflet, undefined if petiole is in- or excluded)
-      # - 3114 # Leaf area (in case of compound leaves: undefined if leaf or leaflet, undefined if petiole is in- or excluded)
-=======
       # - 297 # Wood rays per millimetre (wood ray density)
       # - 351 # Seed number per dispersal unit
       # - 614 # Fine root length per fine root dry mass (specific fine root length, SRL)
@@ -634,7 +614,6 @@
       # - 3113 # Leaf area (in case of compound leaves: leaflet, undefined if petiole is in- or excluded)
       # - 3114 # Leaf area (in case of compound leaves undefined if leaf or leaflet, undefined if petiole is in- or e
       - 3117 # Leaf area per leaf dry mass (specific leaf area, SLA or 1/LMA): undefined if petiole is in- or exclu
->>>>>>> b89039f4
       # - 3120 # Leaf water content per leaf dry mass (not saturated)
 
 eo_data:
