--- conflicted
+++ resolved
@@ -140,12 +140,6 @@
   included_model_types: ["FASTAI", "GBM", "NN_TORCH"]
   presets: "high"
   save_bag_folds: true
-<<<<<<< HEAD
-  refit_full: true
-  set_best_to_refit_full: true
-  time_limit: 10800 # 3 hours per trait
-  num_cpus: 120
-=======
   refit_full: false
   set_best_to_refit_full: false
   time_limit: 12600 # 3.5 hours per trait
@@ -154,7 +148,6 @@
   FI_time_limit: 3600
   FI_num_shuffle_sets: 10
   leaderboard: leaderboard.csv
->>>>>>> 68ec065a
 
 models:
   dir: models