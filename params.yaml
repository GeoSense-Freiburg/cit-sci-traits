--- conflicted
+++ resolved
@@ -84,11 +84,8 @@
         avg_dist_batch_size: 10000
         predict_partitions: null
   "05":
-<<<<<<< HEAD
-=======
     harmonize_eo_data:
       n_workers: 18
->>>>>>> f16e64f5
     build_splot_maps:
       npartitions: 60
       dask:
